language: python
sudo: false
<<<<<<< HEAD
dist: trusty
python:
  - "2.6"
  - "2.7"
  - "3.3"
  - "3.5"
  - "3.6"
install:
=======
python: ["2.7", "3.5", "3.6", "3.7"]
matrix:
  include:
    - python: 2.6
      dist: trusty
    - python: 3.3
      dist: trusty

  install:
>>>>>>> cc25875b
  - pip install numpy
  - python setup.py install
before_script:
  - git clone https://github.com/spectralpython/sample-data.git ~/spectral_data
script: SPECTRAL_DATA=~/spectral_data python -m spectral.tests.run<|MERGE_RESOLUTION|>--- conflicted
+++ resolved
@@ -1,15 +1,6 @@
 language: python
 sudo: false
-<<<<<<< HEAD
-dist: trusty
-python:
-  - "2.6"
-  - "2.7"
-  - "3.3"
-  - "3.5"
-  - "3.6"
-install:
-=======
+
 python: ["2.7", "3.5", "3.6", "3.7"]
 matrix:
   include:
@@ -18,10 +9,10 @@
     - python: 3.3
       dist: trusty
 
-  install:
->>>>>>> cc25875b
+install:
   - pip install numpy
   - python setup.py install
+
 before_script:
   - git clone https://github.com/spectralpython/sample-data.git ~/spectral_data
 script: SPECTRAL_DATA=~/spectral_data python -m spectral.tests.run